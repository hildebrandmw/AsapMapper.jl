--- conflicted
+++ resolved
@@ -77,11 +77,7 @@
         num_links; 
         include_memory = false,
         name = include_memory ? "memory_processor_tile" : "processor_tile", 
-<<<<<<< HEAD
-        directions = ("east", "north", "west", "south"),
-=======
         style = Rectangular(),
->>>>>>> 84a43041
     )
 
     num_fifos = 2
@@ -204,14 +200,8 @@
         num_links;
         include_memory = false, 
         num_fifos = 2,
-<<<<<<< HEAD
-        directions = ("east", "north", "west", "south")
-    )
-
-=======
         style = Rectangular(),
     )
->>>>>>> 84a43041
     # Build the metadata dictionary for the processor component
     metadata = Dict{String,Any}()
 
@@ -277,11 +267,7 @@
 # Functions for connecting processors, IO, and memories together
 ################################################################################
 squash(x) = reshape(x, :)
-<<<<<<< HEAD
-function connect_processors(toplevel, num_links)
-=======
 function connect_processors(toplevel, num_links, style = Rectangular())
->>>>>>> 84a43041
 
     # Build metadata dictionary for capacity and cost
     metadata = Dict(
@@ -290,33 +276,10 @@
         "link_class"    => "circuit_link"
     )
 
-<<<<<<< HEAD
-    offset_skeleton = (
-        ( (-1, 0), "north", "south"),
-        ( ( 1, 0), "south", "north"),
-        ( ( 0, 1), "east",  "west"),
-        ( ( 0,-1), "west",  "east"),
-    )
-
-    offsets = squash([
-        Offset(a, "$(b)_out[$i]", "$(c)_in[$i]") 
-        for (a,b,c) in offset_skeleton, i in 0:num_links
-    ])
-
-    f = x -> search_metadata!(x, typekey(), MTypes.proc, in)
-    rule = ConnectionRule(
-        offsets,
-        source_filter = f,
-        dest_filter = f,
-    )
-
-    connection_rule(toplevel, offsets, metadata = metadata)
-=======
     for rule in rules(style, num_links)
         connection_rule(toplevel, rule, metadata = metadata)
     end
     return nothing
->>>>>>> 84a43041
 end
 
 function connect_io(tl, num_links)
